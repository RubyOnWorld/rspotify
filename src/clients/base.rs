--- conflicted
+++ resolved
@@ -589,15 +589,8 @@
     /// - market(Optional): An ISO 3166-1 alpha-2 country code or the string from_token.
     ///
     /// [Reference](https://developer.spotify.com/documentation/web-api/reference/#/operations/get-a-show)
-<<<<<<< HEAD
     async fn get_a_show(&self, id: ShowId<'_>, market: Option<&Market>) -> ClientResult<FullShow> {
-        let params = build_map! {
-            optional "market": market.map(|x| x.as_ref()),
-        };
-=======
-    async fn get_a_show(&self, id: &ShowId, market: Option<&Market>) -> ClientResult<FullShow> {
         let params = build_map([("market", market.map(|x| x.as_ref()))]);
->>>>>>> f50d4903
 
         let url = format!("shows/{}", id.id());
         let result = self.endpoint_get(&url, &params).await?;
