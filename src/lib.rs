//! Rspotify is a wrapper for the [Spotify Web API
//! ](https://developer.spotify.com/web-api/), inspired by [spotipy
//! ](https://github.com/plamere/spotipy). It includes support for all the
//! [authorization flows](https://developer.spotify.com/documentation/general/guides/authorization-guide/),
//! and helper methods for [all available endpoints
//! ](https://developer.spotify.com/documentation/web-api/reference/).
//!
//! ## Configuration
//!
//! ### HTTP Client
//!
//! By default, Rspotify uses the [`reqwest`] asynchronous HTTP client with its
//! default TLS, but you can customize both the HTTP client and the TLS with the
//! following features:
//!
//! - [`reqwest`](https://github.com/seanmonstar/reqwest): enabling
//!   `client-reqwest`, TLS available:
//!     + `reqwest-default-tls` (reqwest's default)
//!     + `reqwest-rustls-tls`
//!     + `reqwest-native-tls`
//!     + `reqwest-native-tls-vendored`
//! - [`ureq`](https://github.com/algesten/ureq): enabling `client-ureq`, TLS
//!   available:
//!     + `ureq-rustls-tls` (ureq's default)
//!
//! If you want to use a different client or TLS than the default ones, you'll
//! have to disable the default features and enable whichever you want. For
//! example, this would compile Rspotify with `reqwest` and the native TLS:
//!
//! ```toml
//! [dependencies]
//! rspotify = {
//!     version = "...",
//!     default-features = false,
//!     features = ["client-reqwest", "reqwest-native-tls"]
//! }
//! ```
//!
//! [`maybe_async`] internally enables Rspotify to  use both synchronous and
//! asynchronous HTTP clients. You can also use `ureq`, a synchronous client,
//! like so:
//!
//! ```toml
//! [dependencies]
//! rspotify = {
//!     version = "...",
//!     default-features = false,
//!     features = ["client-ureq", "ureq-rustls-tls"]
//! }
//! ```
//!
//! ### Proxies
//!
//! [`reqwest`](reqwest#proxies) supports system proxies by default. It reads
//! the environment variables `HTTP_PROXY` and `HTTPS_PROXY` environmental
//! variables to set HTTP and HTTPS proxies, respectively.
//!
//! ### Environmental variables
//!
//! Rspotify supports the [`dotenv`] crate, which allows you to save credentials
//! in a `.env` file. These will then be automatically available as
//! environmental values when using methods like
//! [`CredentialsBuilder::from_env`](crate::oauth2::CredentialsBuilder::from_env):
//!
//! ```toml
//! [dependencies]
//! rspotify = { version = "...", features = ["env-file"] }
//! ```
//!
//! ### Cli utilities
//!
//! Rspotify includes basic support for Cli apps to obtain access tokens by
//! prompting the user, after enabling the `cli` feature. See the [Authorization
//! ](#authorization) section for more information.
//!
//! ## Getting Started
//!
//! ### Authorization
//!
//! All endpoints require authorization. You will need to generate a token
//! that indicates that the client has been granted permission to perform
//! requests. You will need to [register your app to get the necessary client
//! credentials](https://developer.spotify.com/dashboard/applications). Read
//! the [official guide for a detailed explanation of the different
//! authorization flows available
//! ](https://developer.spotify.com/documentation/general/guides/authorization-guide/).
//!
//! The most basic authentication flow, named the [Client Credentials flow
//! ](https://developer.spotify.com/documentation/general/guides/authorization-guide/#client-credentials-flow),
//! consists on requesting a token to Spotify given some client credentials.
//! This can be done with [`Spotify::request_client_token`
//! ](crate::client::Spotify::request_client_token), as seen in
//! [this example
//! ](https://github.com/ramsayleung/rspotify/blob/master/examples/album.rs).
//!
//! Some of the available endpoints also require access to the user's personal
//! information, meaning that you have to follow the [Authorization Flow
//! ](https://developer.spotify.com/documentation/general/guides/authorization-guide/#authorization-code-flow)
//! instead. In a nutshell, these are the steps you need to make for this:
//!
//! 0. Generate a request URL with [`Spotify::get_authorize_url`
//!    ](crate::client::Spotify::get_authorize_url).
//! 1. The user logs in with the request URL, which redirects to the redirect
//!    URI and provides a code in the parameters. This happens on your side.
//! 2. The code obtained in the previous step is parsed with
//!    [`Spotify::parse_response_code`
//!    ](crate::client::Spotify::parse_response_code).
//! 3. The code is sent to Spotify in order to obtain an access token with
//!    [`Spotify::request_user_token`
//!    ](crate::client::Spotify::request_user_token) or
//!    [`Spotify::request_user_token_without_cache`
//!    ](crate::client::Spotify::prompt_for_user_token_without_cache).
//! 4. Finally, this access token can be used internally for the requests.
//!    This access token may expire relatively soon, so it can be refreshed
//!    with the refresh token (obtained in the third step as well) using
//!    [`Spotify::refresh_user_token`
//!    ](crate::client::Spotify::refresh_user_token) or
//!    [`Spotify::refresh_user_token_without_cache`
//!    ](crate::client::Spotify::refresh_user_token_without_cache).
//!    Otherwise, a new access token may be generated from scratch by repeating
//!    these steps, but the advantage of refreshing it is that this doesn't
//!    require the user to log in, and that it's a simpler procedure.
//!
//! See the [`webapp`
//! ](https://github.com/ramsayleung/rspotify/tree/master/examples/webapp)
//! example for more details on how you can implement it for something like a
//! web server.
//!
//! If you're developing a Cli application, you might be interested in the
//! `cli` feature, which brings the [`Spotify::prompt_for_user_token`
//! ](crate::client::Spotify::prompt_for_user_token) and
//! [`Spotify::prompt_for_user_token_without_cache`
//! ](crate::client::Spotify::prompt_for_user_token_without_cache)
//! methods. These will run all the authentication steps. The user wil log in
//! by opening the request URL in its default browser, and the requests will be
//! performed automatically.
//!
//! An example of the Cli authentication:
//!
//! ![demo](https://raw.githubusercontent.com/ramsayleung/rspotify/master/doc/images/rspotify.gif)
//!
//! Note: even if your script does not have an accessible URL, you will have to
//! specify a redirect URI. It doesn't need to work or be accessible, you can
//! use `http://localhost:8888/callback` for example, which will also have the
//! code appended like so: `http://localhost/?code=...`.
//!
//! In order to help other developers to get used to `rspotify`, there are
//! public credentials available for a dummy account. You can test `rspotify`
//! with this account's `RSPOTIFY_CLIENT_ID` and `RSPOTIFY_CLIENT_SECRET`
//! inside the [`.env` file
//! ](https://github.com/ramsayleung/rspotify/blob/master/.env) for more
//! details.
//!
//! ### Examples
//!
//! There are some [available examples
//! ](https://github.com/ramsayleung/rspotify/tree/master/examples)
//! which can serve as a learning tool.

use getrandom::getrandom;

// Disable all modules when both client features are enabled or when none are.
// This way only the compile error below gets shown instead of a whole list of
// confusing errors..
#[cfg(any(feature = "client-reqwest", feature = "client-ureq"))]
#[cfg(not(all(feature = "client-reqwest", feature = "client-ureq")))]
pub mod client;
#[cfg(any(feature = "client-reqwest", feature = "client-ureq"))]
#[cfg(not(all(feature = "client-reqwest", feature = "client-ureq")))]
mod http;
pub mod model;
#[cfg(any(feature = "client-reqwest", feature = "client-ureq"))]
#[cfg(not(all(feature = "client-reqwest", feature = "client-ureq")))]
pub mod oauth2;
<<<<<<< HEAD
#[cfg(not(all(feature = "client-reqwest", feature = "client-ureq")))]
pub(crate) mod pagination;

=======
>>>>>>> 67f7b49f
#[macro_use]
mod macros;

#[cfg(all(feature = "client-reqwest", feature = "client-ureq"))]
compile_error!(
    "`client-reqwest` and `client-ureq` features cannot both be enabled at \
    the same time, if you want to use `client-ureq` you need to set \
    `default-features = false`"
);

#[cfg(not(any(feature = "client-reqwest", feature = "client-ureq")))]
compile_error!(
    "You have to enable at least one of the available clients with the \
    `client-reqwest` or `client-ureq` features."
);

/// Generate `length` random chars
pub(in crate) fn generate_random_string(length: usize) -> String {
    let alphanum: &[u8] =
        "abcdefghijklmnopqrstuvwxyzABCDEFGHIJKLMNOPQRSTUVWXYZ0123456789".as_bytes();
    let mut buf = vec![0u8; length];
    getrandom(&mut buf).unwrap();
    let range = alphanum.len();

    buf.iter()
        .map(|byte| alphanum[*byte as usize % range] as char)
        .collect()
}

#[cfg(test)]
mod test {
    use super::generate_random_string;
    use std::collections::HashSet;

    #[test]
    fn test_generate_random_string() {
        let mut containers = HashSet::new();
        for _ in 1..101 {
            containers.insert(generate_random_string(10));
        }
        assert_eq!(containers.len(), 100);
    }
}<|MERGE_RESOLUTION|>--- conflicted
+++ resolved
@@ -172,12 +172,9 @@
 #[cfg(any(feature = "client-reqwest", feature = "client-ureq"))]
 #[cfg(not(all(feature = "client-reqwest", feature = "client-ureq")))]
 pub mod oauth2;
-<<<<<<< HEAD
 #[cfg(not(all(feature = "client-reqwest", feature = "client-ureq")))]
 pub(crate) mod pagination;
 
-=======
->>>>>>> 67f7b49f
 #[macro_use]
 mod macros;
 
