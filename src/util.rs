//! utils function
use chrono::prelude::*;
use getrandom::getrandom;

use std::collections::HashMap;
use std::fmt::Debug;
use std::hash::Hash;
use std::string::ToString;

use super::oauth2::{SpotifyOAuth, TokenInfo};
<<<<<<< HEAD
=======
use getrandom::getrandom;
>>>>>>> 1c54cf00

/// convert datetime to unix timestampe
pub fn datetime_to_timestamp(elapsed: u32) -> i64 {
    let utc: DateTime<Utc> = Utc::now();
    utc.timestamp() + i64::from(elapsed)
}
/// generate `length` random chars
pub fn generate_random_string(length: usize) -> String {
<<<<<<< HEAD
    static alphanum: &[u8] =
        "abcdefghijklmnopqrstuvwxyzABCDEFGHIJKLMNOPQRSTUVWXYZ0123456789".as_bytes();
=======
    static ALPHANUM: &[u8] =
        "abcdefghijklmnopqrstuvwxyzABCDEFGHIJKLMNOPQRSTUVWXYZ0123456789".as_bytes();

>>>>>>> 1c54cf00
    let mut buf = vec![0u8; length];
    getrandom(&mut buf).unwrap();
    let range = alphanum.len();
    return buf
        .iter()
        .map(|byte| alphanum[*byte as usize % range] as char)
        .collect();
}

/// convert map to `query_string`, for example:
/// convert
/// `{"redirect_uri":"my_uri",
///  "state":"my-state"
///  "scope":"test-scope"}`
/// to
/// `redirect_uri=my_uri&state=my-state&scope=test-scope`
/// Since hashmap is not sorted, so the order of key-value-pairs
/// may differ from times
pub fn convert_map_to_string<
    K: Debug + Eq + Hash + ToString,
    V: Debug + ToString,
    S: ::std::hash::BuildHasher,
>(
    map: &HashMap<K, V, S>,
) -> String {
    let mut string: String = String::new();
    for (key, value) in map.iter() {
        string.push_str(&key.to_string());
        string.push_str("=");
        string.push_str(&value.to_string());
        string.push_str("&");
    }
    string
}

/// convert query string to map, for example:
/// convert
/// `redirect_uri=my_uri&state=my-state&scope=test-scope`
/// to
/// `{"redirect_uri":"my_uri",
///  "state":"my-state"
///  "scope":"test-scope"}`
pub fn convert_str_to_map(query_str: &mut str) -> HashMap<&str, &str> {
    let mut map: HashMap<&str, &str> = HashMap::new();
    let tokens: Vec<&str> = query_str
        .split('&')
        .filter(|token| !token.is_empty())
        .collect();
    for token in tokens {
        let vec: Vec<&str> = token.split('=').collect();
        map.insert(vec[0], vec[1]);
    }
    map
}

#[cfg(feature = "browser")]
pub fn request_token(spotify_oauth: &mut SpotifyOAuth) {
    let state = generate_random_string(16);
    let auth_url = spotify_oauth.get_authorize_url(Some(&state), None);
    match webbrowser::open(&auth_url) {
        Ok(_) => println!("Opened {} in your browser", auth_url),
        Err(why) => eprintln!("Error {:?};Please navigate here [{:?}] ", why, auth_url),
    }
}

pub async fn process_token(
    spotify_oauth: &mut SpotifyOAuth,
    input: &mut String,
) -> Option<TokenInfo> {
    match spotify_oauth.parse_response_code(input) {
        Some(code) => spotify_oauth.get_access_token(&code).await,
        None => None,
    }
}

pub async fn process_token_without_cache(
    spotify_oauth: &mut SpotifyOAuth,
    input: &mut String,
) -> Option<TokenInfo> {
    match spotify_oauth.parse_response_code(input) {
        Some(code) => spotify_oauth.get_access_token_without_cache(&code).await,
        None => None,
    }
}

/// get tokenInfo by Authorization
#[cfg(feature = "browser")]
pub async fn get_token(spotify_oauth: &mut SpotifyOAuth) -> Option<TokenInfo> {
    use std::io;
    match spotify_oauth.get_cached_token().await {
        Some(token_info) => Some(token_info),
        None => {
            request_token(spotify_oauth);
            println!("Enter the URL you were redirected to: ");
            let mut input = String::new();
            match io::stdin().read_line(&mut input) {
                Ok(_) => process_token(spotify_oauth, &mut input).await,
                Err(_) => None,
            }
        }
    }
}

/// get tokenInfo by Authorization without cache
#[cfg(feature = "browser")]
pub async fn get_token_without_cache(spotify_oauth: &mut SpotifyOAuth) -> Option<TokenInfo> {
    use std::io;
    request_token(spotify_oauth);
    println!("Enter the URL you were redirected to: ");
    let mut input = String::new();
    match io::stdin().read_line(&mut input) {
        Ok(_) => process_token_without_cache(spotify_oauth, &mut input).await,
        Err(_) => None,
    }
}

/// get tokenInfo by authorization and code
pub async fn get_token_by_code(spotify_oauth: &mut SpotifyOAuth, code: &str) -> Option<TokenInfo> {
    spotify_oauth.get_access_token(&code).await
}

#[cfg(test)]
mod tests {
    use super::*;
    #[test]
    fn test_covert_str_to_map() {
        let mut query_url = String::from("redirect_uri=my_uri&state=my-state&scope=test-scope&");
        let parameters = convert_str_to_map(&mut query_url);
        match parameters.get("redirect_uri") {
            Some(redirect_uri) => {
                assert_eq!(redirect_uri, &"my_uri");
                println!("{:?}", redirect_uri);
            }
            None => panic!("failed"),
        }
    }
    #[test]
    fn test_convert_map_to_string() {
        let mut map = HashMap::new();
        map.insert("redirect_uri", "my_uri");
        map.insert("state", "my-state");
        map.insert("scope", "test-scope");
        let result = convert_map_to_string(&map);
        // hashmap is not sorted, so the order of key-value-pairs will not
        // follow the insert order
        assert!(result.contains("redirect_uri=my_uri&"));
        assert!(result.contains("state=my-state&"));
        assert!(result.contains("scope=test-scope&"));
    }
}<|MERGE_RESOLUTION|>--- conflicted
+++ resolved
@@ -8,10 +8,6 @@
 use std::string::ToString;
 
 use super::oauth2::{SpotifyOAuth, TokenInfo};
-<<<<<<< HEAD
-=======
-use getrandom::getrandom;
->>>>>>> 1c54cf00
 
 /// convert datetime to unix timestampe
 pub fn datetime_to_timestamp(elapsed: u32) -> i64 {
@@ -20,14 +16,8 @@
 }
 /// generate `length` random chars
 pub fn generate_random_string(length: usize) -> String {
-<<<<<<< HEAD
-    static alphanum: &[u8] =
+    let alphanum: &[u8] =
         "abcdefghijklmnopqrstuvwxyzABCDEFGHIJKLMNOPQRSTUVWXYZ0123456789".as_bytes();
-=======
-    static ALPHANUM: &[u8] =
-        "abcdefghijklmnopqrstuvwxyzABCDEFGHIJKLMNOPQRSTUVWXYZ0123456789".as_bytes();
-
->>>>>>> 1c54cf00
     let mut buf = vec![0u8; length];
     getrandom(&mut buf).unwrap();
     let range = alphanum.len();
