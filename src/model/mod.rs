//! All Spotify API endpoint response object
pub mod album;
pub mod artist;
pub mod audio;
pub mod category;
pub mod context;
pub mod device;
pub mod enums;
pub mod image;
pub mod offset;
pub mod page;
pub mod playing;
pub mod playlist;
pub mod recommend;
pub mod search;
pub mod show;
pub mod track;
pub mod user;
use serde::{Deserialize, Serialize};

pub(in crate) mod duration_ms {
    use serde::{de, Serializer};
    use std::{fmt, time::Duration};
    /// Vistor to help deserialize duration represented as millisecond to `std::time::Duration`
    pub(in crate) struct DurationVisitor;
    impl<'de> de::Visitor<'de> for DurationVisitor {
        type Value = Duration;
        fn expecting(&self, formatter: &mut fmt::Formatter) -> fmt::Result {
            write!(formatter, "a milliseconds represents std::time::Duration")
        }
        fn visit_u64<E>(self, v: u64) -> Result<Self::Value, E>
        where
            E: de::Error,
        {
            Ok(Duration::from_millis(v))
        }
    }

    /// Deserialize `std::time::Duration` from milliseconds (represented as u64)
    pub(in crate) fn deserialize<'de, D>(d: D) -> Result<Duration, D::Error>
    where
        D: de::Deserializer<'de>,
    {
        d.deserialize_u64(DurationVisitor)
    }

    /// Serialize `std::time::Duration` to milliseconds (represented as u64)
    pub(in crate) fn serialize<S>(x: &Duration, s: S) -> Result<S::Ok, S::Error>
    where
        S: Serializer,
    {
<<<<<<< HEAD
        let second = (v - v % 1000) / 1000;
        let nanosecond = ((v % 1000) * 1000000) as u32;
        // The maximum value of i64 is large enough to hold millisecond, so it
        // would be safe to convert it i64.
        let dt = DateTime::<Utc>::from_utc(
            NaiveDateTime::from_timestamp(second as i64, nanosecond),
            Utc,
        );
        Ok(dt)
=======
        s.serialize_u64(x.as_millis() as u64)
>>>>>>> 6308353f
    }
}
pub(in crate) mod millisecond_timestamp {
    use chrono::{DateTime, NaiveDateTime, Utc};
    use serde::{de, Serializer};
    use std::fmt;
    /// Vistor to help deserialize unix millisecond timestamp to `chrono::DateTime`
    struct DateTimeVisitor;

    impl<'de> de::Visitor<'de> for DateTimeVisitor {
        type Value = DateTime<Utc>;
        fn expecting(&self, formatter: &mut fmt::Formatter) -> fmt::Result {
            write!(
                formatter,
                "an unix millisecond timestamp represents DataTime<UTC>"
            )
        }
        fn visit_u64<E>(self, v: u64) -> Result<Self::Value, E>
        where
            E: de::Error,
        {
            let second = (v - v % 1000) / 1000;
            let nanosecond = ((v % 1000) * 1000000) as u32;
            // The maximum value of i64 is large enough to hold millisecond, so it would be safe to convert it i64
            let dt = DateTime::<Utc>::from_utc(
                NaiveDateTime::from_timestamp(second as i64, nanosecond),
                Utc,
            );
            Ok(dt)
        }
    }

    /// Deserialize Unix millisecond timestamp to `DateTime<Utc>`
    pub(in crate) fn deserialize<'de, D>(d: D) -> Result<DateTime<Utc>, D::Error>
    where
        D: de::Deserializer<'de>,
    {
        d.deserialize_u64(DateTimeVisitor)
    }

    /// Serialize DateTime<Utc> to Unix millisecond timestamp
    pub(in crate) fn serialize<S>(x: &DateTime<Utc>, s: S) -> Result<S::Ok, S::Error>
    where
        S: Serializer,
    {
        s.serialize_i64(x.timestamp_millis())
    }
}
<<<<<<< HEAD

/// Vistor to help deserialize duration represented as milliseconds to
/// `Option<std::time::Duration>`.
struct OptionDurationVisitor;

impl<'de> de::Visitor<'de> for OptionDurationVisitor {
    type Value = Option<Duration>;
    fn expecting(&self, formatter: &mut fmt::Formatter) -> fmt::Result {
        write!(
            formatter,
            "a optional milliseconds represents std::time::Duration"
        )
=======
pub(in crate) mod option_duration_ms {
    use super::duration_ms;
    use serde::{de, Serializer};
    use std::{fmt, time::Duration};
    /// Vistor to help deserialize duration represented as millisecond to `Option<std::time::Duration>`
    struct OptionDurationVisitor;

    impl<'de> de::Visitor<'de> for OptionDurationVisitor {
        type Value = Option<Duration>;
        fn expecting(&self, formatter: &mut fmt::Formatter) -> fmt::Result {
            write!(
                formatter,
                "a optional milliseconds represents std::time::Duration"
            )
        }
        fn visit_none<E>(self) -> Result<Self::Value, E>
        where
            E: de::Error,
        {
            Ok(None)
        }

        fn visit_some<D>(self, deserializer: D) -> Result<Self::Value, D::Error>
        where
            D: de::Deserializer<'de>,
        {
            Ok(Some(
                deserializer.deserialize_u64(duration_ms::DurationVisitor)?,
            ))
        }
>>>>>>> 6308353f
    }

    /// Deserialize `Option<std::time::Duration>` from milliseconds (represented as u64)
    pub(in crate) fn deserialize<'de, D>(d: D) -> Result<Option<Duration>, D::Error>
    where
        D: de::Deserializer<'de>,
    {
        d.deserialize_option(OptionDurationVisitor)
    }

    /// Serialize `Option<std::time::Duration>` to milliseconds (represented as u64)
    pub(in crate) fn serialize<S>(x: &Option<Duration>, s: S) -> Result<S::Ok, S::Error>
    where
        S: Serializer,
    {
        match *x {
            Some(duration) => s.serialize_u64(duration.as_millis() as u64),
            None => s.serialize_none(),
        }
    }
}
/// Deserialize/Serialize `Modality` to integer(0, 1, -1).
pub(in crate) mod modality {
    use super::enums::Modality;
    use serde::{de, Deserialize, Serializer};

<<<<<<< HEAD
/// Deserialize `Option<std::time::Duration>` from milliseconds (represented as
/// u64)
pub(in crate) fn from_option_duration_ms<'de, D>(d: D) -> Result<Option<Duration>, D::Error>
where
    D: de::Deserializer<'de>,
{
    d.deserialize_option(OptionDurationVisitor)
}
=======
    pub fn deserialize<'de, D>(d: D) -> Result<Modality, D::Error>
    where
        D: de::Deserializer<'de>,
    {
        let v = i8::deserialize(d)?;
        match v {
            0 => Ok(Modality::Minor),
            1 => Ok(Modality::Major),
            -1 => Ok(Modality::NoResult),
            _ => Err(de::Error::invalid_value(
                de::Unexpected::Signed(v.into()),
                &"valid value: 0, 1, -1",
            )),
        }
    }
>>>>>>> 6308353f

    pub fn serialize<S>(x: &Modality, s: S) -> Result<S::Ok, S::Error>
    where
        S: Serializer,
    {
        match x {
            Modality::Minor => s.serialize_i8(0),
            Modality::Major => s.serialize_i8(1),
            Modality::NoResult => s.serialize_i8(-1),
        }
    }
}

/// Restriction object
///
/// [Reference](https://developer.spotify.com/documentation/web-api/reference/object-model/#track-restriction-object)
#[derive(Clone, Debug, Serialize, Deserialize, PartialEq, Eq)]
pub struct Restriction {
    pub reason: RestrictionReason,
}

/// Followers object
///
/// [Reference](https://developer.spotify.com/documentation/web-api/reference/object-model/#followers-object)
#[derive(Clone, Debug, Serialize, Deserialize, PartialEq, Eq)]
pub struct Followers {
    // This field will always set to null, as the Web API does not support it at the moment.
    // pub href: Option<String>,
    pub total: u32,
}

/// A full track object or a full episode object
///
/// + [Reference to full track](https://developer.spotify.com/documentation/web-api/reference/object-model/#track-object-full)
/// + [Reference to full episode](https://developer.spotify.com/documentation/web-api/reference/object-model/#episode-object-full)
#[derive(Clone, Debug, Serialize, Deserialize, PartialEq, Eq)]
#[serde(untagged)]
pub enum PlayingItem {
    Track(track::FullTrack),
    Episode(show::FullEpisode),
}

pub use {
    album::*, artist::*, audio::*, category::*, context::*, device::*, enums::*, image::*,
    offset::*, page::*, playing::*, playlist::*, recommend::*, search::*, show::*, track::*,
    user::*,
};<|MERGE_RESOLUTION|>--- conflicted
+++ resolved
@@ -21,7 +21,9 @@
 pub(in crate) mod duration_ms {
     use serde::{de, Serializer};
     use std::{fmt, time::Duration};
-    /// Vistor to help deserialize duration represented as millisecond to `std::time::Duration`
+
+    /// Vistor to help deserialize duration represented as millisecond to
+    /// `std::time::Duration`.
     pub(in crate) struct DurationVisitor;
     impl<'de> de::Visitor<'de> for DurationVisitor {
         type Value = Duration;
@@ -49,26 +51,16 @@
     where
         S: Serializer,
     {
-<<<<<<< HEAD
-        let second = (v - v % 1000) / 1000;
-        let nanosecond = ((v % 1000) * 1000000) as u32;
-        // The maximum value of i64 is large enough to hold millisecond, so it
-        // would be safe to convert it i64.
-        let dt = DateTime::<Utc>::from_utc(
-            NaiveDateTime::from_timestamp(second as i64, nanosecond),
-            Utc,
-        );
-        Ok(dt)
-=======
         s.serialize_u64(x.as_millis() as u64)
->>>>>>> 6308353f
     }
 }
 pub(in crate) mod millisecond_timestamp {
     use chrono::{DateTime, NaiveDateTime, Utc};
     use serde::{de, Serializer};
     use std::fmt;
-    /// Vistor to help deserialize unix millisecond timestamp to `chrono::DateTime`
+
+    /// Vistor to help deserialize unix millisecond timestamp to
+    /// `chrono::DateTime`.
     struct DateTimeVisitor;
 
     impl<'de> de::Visitor<'de> for DateTimeVisitor {
@@ -85,7 +77,8 @@
         {
             let second = (v - v % 1000) / 1000;
             let nanosecond = ((v % 1000) * 1000000) as u32;
-            // The maximum value of i64 is large enough to hold millisecond, so it would be safe to convert it i64
+            // The maximum value of i64 is large enough to hold milliseconds,
+            // so it would be safe to convert it i64.
             let dt = DateTime::<Utc>::from_utc(
                 NaiveDateTime::from_timestamp(second as i64, nanosecond),
                 Utc,
@@ -110,25 +103,13 @@
         s.serialize_i64(x.timestamp_millis())
     }
 }
-<<<<<<< HEAD
-
-/// Vistor to help deserialize duration represented as milliseconds to
-/// `Option<std::time::Duration>`.
-struct OptionDurationVisitor;
-
-impl<'de> de::Visitor<'de> for OptionDurationVisitor {
-    type Value = Option<Duration>;
-    fn expecting(&self, formatter: &mut fmt::Formatter) -> fmt::Result {
-        write!(
-            formatter,
-            "a optional milliseconds represents std::time::Duration"
-        )
-=======
 pub(in crate) mod option_duration_ms {
     use super::duration_ms;
     use serde::{de, Serializer};
     use std::{fmt, time::Duration};
-    /// Vistor to help deserialize duration represented as millisecond to `Option<std::time::Duration>`
+
+    /// Vistor to help deserialize duration represented as milliseconds to
+    /// `Option<std::time::Duration>`
     struct OptionDurationVisitor;
 
     impl<'de> de::Visitor<'de> for OptionDurationVisitor {
@@ -154,10 +135,10 @@
                 deserializer.deserialize_u64(duration_ms::DurationVisitor)?,
             ))
         }
->>>>>>> 6308353f
-    }
-
-    /// Deserialize `Option<std::time::Duration>` from milliseconds (represented as u64)
+    }
+
+    /// Deserialize `Option<std::time::Duration>` from milliseconds
+    /// (represented as u64)
     pub(in crate) fn deserialize<'de, D>(d: D) -> Result<Option<Duration>, D::Error>
     where
         D: de::Deserializer<'de>,
@@ -165,7 +146,8 @@
         d.deserialize_option(OptionDurationVisitor)
     }
 
-    /// Serialize `Option<std::time::Duration>` to milliseconds (represented as u64)
+    /// Serialize `Option<std::time::Duration>` to milliseconds (represented as
+    /// u64)
     pub(in crate) fn serialize<S>(x: &Option<Duration>, s: S) -> Result<S::Ok, S::Error>
     where
         S: Serializer,
@@ -181,16 +163,6 @@
     use super::enums::Modality;
     use serde::{de, Deserialize, Serializer};
 
-<<<<<<< HEAD
-/// Deserialize `Option<std::time::Duration>` from milliseconds (represented as
-/// u64)
-pub(in crate) fn from_option_duration_ms<'de, D>(d: D) -> Result<Option<Duration>, D::Error>
-where
-    D: de::Deserializer<'de>,
-{
-    d.deserialize_option(OptionDurationVisitor)
-}
-=======
     pub fn deserialize<'de, D>(d: D) -> Result<Modality, D::Error>
     where
         D: de::Deserializer<'de>,
@@ -206,7 +178,6 @@
             )),
         }
     }
->>>>>>> 6308353f
 
     pub fn serialize<S>(x: &Modality, s: S) -> Result<S::Ok, S::Error>
     where
