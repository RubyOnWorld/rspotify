--- conflicted
+++ resolved
@@ -19,13 +19,8 @@
     clients::pagination::Paginator,
     model::{
         AlbumId, ArtistId, Country, CurrentPlaybackContext, Device, EpisodeId, FullPlaylist,
-<<<<<<< HEAD
         ItemPositions, Market, Offset, PlaylistId, RecommendationsAttribute, RepeatState,
-        SearchType, ShowId, TimeRange, TrackId, UserId,
-=======
-        Market, Offset, PlaylistId, RecommendationsAttribute, RepeatState, SearchType, ShowId,
-        TimeLimits, TimeRange, TrackId, TrackPositions, UserId,
->>>>>>> 087ac716
+        SearchType, ShowId, TimeLimits, TimeRange, TrackId, UserId,
     },
     prelude::*,
     scopes, AuthCodeSpotify, ClientResult, Credentials, OAuth, Token,
